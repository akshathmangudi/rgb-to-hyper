--- conflicted
+++ resolved
@@ -1,11 +1,8 @@
 import os
 import config
-import numpy as np
 import tensorflow as tf
-from extract import extract_bands
-from utils import pair_img, load_rgb_images, load_hsi_images_from_all_folders, discriminator_loss, generator_loss, mean_squared_error, peak_signal_to_noise_ratio, spectral_angle_mapper, visualize_generated_images
+from config import IMG_HEIGHT, IMG_WIDTH
 from model import Generator, Discriminator
-<<<<<<< HEAD
 from loss import peak_signal_to_noise_ratio, spectral_angle_mapper, generator_loss, mean_squared_error, discriminator_loss
 from utils import load_paired_images, visualize_generated_images, apply_paired_augmentation
 
@@ -55,122 +52,61 @@
     }
 
     # Training loop
-=======
-from tensorflow.keras.preprocessing.image import ImageDataGenerator
+    for epoch in range(config.EPOCHS):
+        print(f"\nEpoch {epoch+1}/{config.EPOCHS}")
 
-# Wasserstein Loss with Gradient Penalty for improved GAN training
-def discriminator_loss(disc_real_output, disc_fake_output):
-    return tf.reduce_mean(disc_fake_output) - tf.reduce_mean(disc_real_output)
-
-def gradient_penalty(discriminator, real_data, fake_data):
-    alpha = tf.random.uniform([real_data.shape[0], 1, 1, 1], 0.0, 1.0)
-    interpolated = alpha * real_data + (1 - alpha) * fake_data
-    with tf.GradientTape() as gp_tape:
-        gp_tape.watch(interpolated)
-        disc_interpolated = discriminator(interpolated)
-    gradients = gp_tape.gradient(disc_interpolated, [interpolated])[0]
-    gradients_norm = tf.sqrt(tf.reduce_sum(tf.square(gradients), axis=[1, 2, 3]))
-    gradient_penalty = tf.reduce_mean((gradients_norm - 1.0) ** 2)
-    return gradient_penalty
-
-# Custom perceptual loss function using a custom CNN model
-def create_custom_perceptual_model(input_shape):
-    inputs = tf.keras.Input(shape=input_shape)
-    
-    # Example architecture
-    x = tf.keras.layers.Conv2D(32, (3, 3), activation='relu', padding='same')(inputs)
-    x = tf.keras.layers.MaxPooling2D((2, 2))(x)
-
-    x = tf.keras.layers.Conv2D(64, (3, 3), activation='relu', padding='same')(x)
-    x = tf.keras.layers.MaxPooling2D((2, 2))(x)
-
-    x = tf.keras.layers.Conv2D(128, (3, 3), activation='relu', padding='same')(x)
-    x = tf.keras.layers.MaxPooling2D((2, 2))(x)
-
-    x = tf.keras.layers.Conv2D(256, (3, 3), activation='relu', padding='same')(x)
-    x = tf.keras.layers.MaxPooling2D((2, 2))(x)
-
-    x = tf.keras.layers.Flatten()(x)
-    x = tf.keras.layers.Dense(512, activation='relu')(x)
-
-    model = tf.keras.Model(inputs, x)
-    return model
-
-def perceptual_loss(generated, real):
-    perceptual_model = create_custom_perceptual_model(input_shape=(256, 256, 31))
-    generated_features = perceptual_model(generated)
-    real_features = perceptual_model(real)
-    return tf.reduce_mean(tf.square(generated_features - real_features))
-
-# Custom brightness adjustment to guide generated images to the expected brightness
-def brightness_loss(generated, real):
-    return tf.reduce_mean(tf.abs(tf.reduce_mean(generated, axis=[1, 2]) - tf.reduce_mean(real, axis=[1, 2])))
-
-# Updated GAN training loop
-def train_gan(rgb_images, hsi_images, generator, discriminator, mode="local"):
-    # Initialize the checkpoint for saving model states
-    checkpoint = tf.train.Checkpoint(generator_optimizer=generator_optimizer,
-                                      discriminator_optimizer=discriminator_optimizer,
-                                      generator=generator,
-                                      discriminator=discriminator)
-
-    rgb_images = tf.convert_to_tensor(rgb_images, dtype=tf.float32)
-    hsi_images = tf.convert_to_tensor(hsi_images, dtype=tf.float32)
-
->>>>>>> eb6ec01a
-    for epoch in range(config.EPOCHS):
         for i in range(0, len(rgb_images), config.BATCH_SIZE):
+            # Get batches
             rgb_batch = rgb_images[i:i + config.BATCH_SIZE]
             hsi_batch = hsi_images[i:i + config.BATCH_SIZE]
 
-            # Augment RGB batch images
-            augmented_rgb_batch = next(data_gen.flow(rgb_batch.numpy(), batch_size=config.BATCH_SIZE))
-            augmented_rgb_batch = tf.convert_to_tensor(augmented_rgb_batch, dtype=tf.float32)
+            # Apply synchronized augmentation
+            try:
+                augmented_rgb_batch, augmented_hsi_batch = apply_paired_augmentation(
+                    rgb_batch, hsi_batch)
+            except Exception as e:
+                print(f"Error in data augmentation: {str(e)}")
+                continue
 
-            # Generate HSI and resize to target shape
+            # Generator forward pass
             generated_hsi = generator(augmented_rgb_batch)
-            target_shape = tf.shape(hsi_batch)[1:3]
-            generated_hsi_resized = tf.image.resize(generated_hsi, target_shape)
 
-            combined_real = tf.concat([hsi_batch, rgb_batch], axis=-1)
-            combined_fake = tf.concat([generated_hsi_resized, augmented_rgb_batch], axis=-1)
+            # Visualize current results
+            visualize_generated_images(
+                augmented_rgb_batch, generated_hsi, augmented_hsi_batch,
+                epoch, i // config.BATCH_SIZE)
 
-            # Discriminator training with gradient penalty
+            # Prepare discriminator inputs
+            combined_real = tf.concat(
+                [augmented_hsi_batch, augmented_rgb_batch], axis=-1)
+            combined_fake = tf.concat(
+                [generated_hsi, augmented_rgb_batch], axis=-1)
+
+            # Train discriminator
             with tf.GradientTape() as disc_tape:
                 disc_real = discriminator(combined_real)
                 disc_fake = discriminator(combined_fake)
-                disc_loss = discriminator_loss(disc_real, disc_fake) + 10.0 * gradient_penalty(discriminator, combined_real, combined_fake)
+                disc_loss = discriminator_loss(disc_real, disc_fake)
 
-            gradients_of_discriminator = disc_tape.gradient(disc_loss, discriminator.trainable_variables)
-            discriminator_optimizer.apply_gradients(zip(gradients_of_discriminator, discriminator.trainable_variables))
+            gradients_of_discriminator = disc_tape.gradient(
+                disc_loss, discriminator.trainable_variables)
+            discriminator_optimizer.apply_gradients(
+                zip(gradients_of_discriminator, discriminator.trainable_variables))
 
-            # Generator training with updated losses
+            # Train generator
             with tf.GradientTape() as gen_tape:
                 generated_hsi = generator(augmented_rgb_batch)
-<<<<<<< HEAD
                 combined_fake = tf.concat(
                     [generated_hsi, augmented_rgb_batch], axis=-1)
                 gen_loss = generator_loss(discriminator(
                     combined_fake), generated_hsi, augmented_hsi_batch)
-=======
-                generated_hsi_resized = tf.image.resize(generated_hsi, target_shape)
-                combined_fake = tf.concat([generated_hsi_resized, augmented_rgb_batch], axis=-1)
-                gen_loss = generator_loss(discriminator(combined_fake))
->>>>>>> eb6ec01a
 
-                # SAM, perceptual, and brightness losses
-                sam_loss = spectral_angle_mapper(hsi_batch, generated_hsi_resized)
-                perceptual = perceptual_loss(generated_hsi_resized, hsi_batch)
-                brightness_diff = brightness_loss(generated_hsi_resized, hsi_batch)
-
-                # Adding perceptual, SAM, and brightness losses to generator loss
-                gen_loss += 0.1 * sam_loss + 0.1 * perceptual + 0.05 * brightness_diff
-
-            gradients_of_generator = gen_tape.gradient(gen_loss, generator.trainable_variables)
-            generator_optimizer.apply_gradients(zip(gradients_of_generator, generator.trainable_variables))
+            gradients_of_generator = gen_tape.gradient(
+                gen_loss, generator.trainable_variables)
+            generator_optimizer.apply_gradients(
+                zip(gradients_of_generator, generator.trainable_variables))
 
             # Calculate metrics
-<<<<<<< HEAD
             mse = mean_squared_error(augmented_hsi_batch, generated_hsi)
             psnr = peak_signal_to_noise_ratio(
                 augmented_hsi_batch, generated_hsi)
@@ -216,44 +152,30 @@
                 f.write(
                     f"Spectral Angle Mapper: {sum(final_metrics['sam']) / len(final_metrics['sam']):.4f}\n")
 
-=======
-            mse = mean_squared_error(hsi_batch, generated_hsi_resized)
-            psnr = peak_signal_to_noise_ratio(hsi_batch, generated_hsi_resized)
-            sam = spectral_angle_mapper(hsi_batch, generated_hsi_resized)
 
-            visualize_generated_images(augmented_rgb_batch, generated_hsi, hsi_batch, epoch, i // config.BATCH_SIZE)
-
-            print(f'Epoch: {epoch}, Batch: {i // config.BATCH_SIZE}, Disc Loss: {disc_loss.numpy()}, Gen Loss: {gen_loss.numpy()}, MSE: {mse.numpy()}, PSNR: {psnr.numpy()}, SAM: {sam.numpy()}')
-        
-        # Save the model checkpoint
-        checkpoint.save(file_prefix=checkpoint_path)
->>>>>>> eb6ec01a
-
+# Train the GAN
 if __name__ == "__main__":
     mode = "global"
-    data_gen = ImageDataGenerator(rotation_range=20, width_shift_range=0.1, height_shift_range=0.1, shear_range=0.1,
-                                  zoom_range=0.1, horizontal_flip=True, fill_mode='nearest')
-
-    # Load images
-    rgb_images = load_rgb_images(config.RGB_IMAGE_PATH)
-    hsi_images = load_hsi_images_from_all_folders(config.HSI_IMAGE_PATH)
-
-    # Initialize models
     generator = Generator()
     discriminator = Discriminator()
 
-    # Define learning rate scheduler
-    lr_schedule = tf.keras.optimizers.schedules.ExponentialDecay(
-        initial_learning_rate=config.LEARNING_RATE, decay_steps=1000, decay_rate=0.96)
+    generator_optimizer = tf.keras.optimizers.Adam(
+        config.LEARNING_RATE, beta_1=config.BETA_1)
+    discriminator_optimizer = tf.keras.optimizers.Adam(
+        config.LEARNING_RATE, beta_1=config.BETA_1)
 
-    # Optimizers with learning rate scheduler
-    generator_optimizer = tf.keras.optimizers.Adam(learning_rate=lr_schedule, beta_1=config.BETA_1)
-    discriminator_optimizer = tf.keras.optimizers.Adam(learning_rate=lr_schedule, beta_1=config.BETA_1)
-
+    # Logging and Checkpointing
     log_dir = config.LOG_DIR
     summary_writer = tf.summary.create_file_writer(log_dir)
+    # To save model checkpoints
+    if mode == "global":
+        checkpoint_path = os.path.join(
+            config.CHECKPOINT_DIR, config.GLOBAL_CHECKPOINT_PREFIX)
+    elif mode == "local":
+        checkpoint_path = os.path.join(
+            config.CHECKPOINT_DIR, config.LOCAL_CHECKPOINT_PREFIX)
+    else:
+        print("Error.")
 
-    checkpoint_path = os.path.join(config.CHECKPOINT_DIR, config.GLOBAL_CHECKPOINT_PREFIX) if mode == "global" else os.path.join(config.CHECKPOINT_DIR, config.LOCAL_CHECKPOINT_PREFIX)
-
-    # Start training
-    train_gan(rgb_images, hsi_images, generator=generator, discriminator=discriminator, mode=mode)+    train_gan(config.RGB_IMAGE_PATH, config.HSI_IMAGE_PATH, generator=generator,
+              discriminator=discriminator, mode=mode)